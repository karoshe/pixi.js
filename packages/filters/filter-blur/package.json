--- conflicted
+++ resolved
@@ -1,16 +1,9 @@
 {
   "name": "@pixi/filter-blur",
-<<<<<<< HEAD
-  "version": "5.3.4",
-  "main": "lib/filter-blur.js",
-  "module": "lib/filter-blur.es.js",
-  "bundle": "dist/filter-blur.js",
-=======
   "version": "5.4.0-rc.3",
   "main": "dist/cjs/filter-blur.js",
   "module": "dist/esm/filter-blur.js",
   "bundle": "dist/browser/filter-blur.js",
->>>>>>> fed4c5b9
   "namespace": "PIXI.filters",
   "description": "Filter that blurs the display object",
   "author": "Mat Groves",
@@ -33,12 +26,7 @@
     "*.d.ts"
   ],
   "dependencies": {
-<<<<<<< HEAD
-    "@pixi/core": "5.3.4",
-    "@pixi/settings": "5.3.4"
-=======
     "@pixi/core": "5.4.0-rc.3",
     "@pixi/settings": "5.4.0-rc.3"
->>>>>>> fed4c5b9
   }
 }