--- conflicted
+++ resolved
@@ -18,17 +18,15 @@
 import { UniformGroup } from './shader/UniformGroup';
 import { Matrix } from '@pixi/math';
 import { Runner } from '@pixi/runner';
+import { BufferSystem } from './geometry/BufferSystem';
 
 import type { IRendererOptions, IRendererPlugins } from './AbstractRenderer';
 import type { IRenderableObject } from './IRenderableObject';
 import type { RenderTexture } from './renderTexture/RenderTexture';
 import type { System } from './System';
 import type { IRenderingContext } from './IRenderingContext';
-<<<<<<< HEAD
 import type { Extract } from '@pixi/extract';
-import { BufferSystem } from './geometry/BufferSystem';
-=======
->>>>>>> 344a2c90
+
 
 export interface IRendererPluginConstructor {
     new (renderer: Renderer, options?: any): IRendererPlugin;
