--- conflicted
+++ resolved
@@ -16,86 +16,6 @@
  */
 PIXI.BaseTexture = function(source, scaleMode)
 {
-<<<<<<< HEAD
-	PIXI.EventTarget.call( this );
-
-	/**
-	 * [read-only] The width of the base texture set when the image has loaded
-	 *
-	 * @property width
-	 * @type Number
-	 * @readOnly
-	 */
-	this.width = 100;
-
-	/**
-	 * [read-only] The height of the base texture set when the image has loaded
-	 *
-	 * @property height
-	 * @type Number
-	 * @readOnly
-	 */
-	this.height = 100;
-
-	/**
-	 * [read-only] Describes if the base texture has loaded or not
-	 *
-	 * @property hasLoaded
-	 * @type Boolean
-	 * @readOnly
-	 */
-	this.hasLoaded = false;
-
-	/**
-	 * The source that is loaded to create the texture
-	 *
-	 * @property source
-	 * @type Image
-	 */
-	this.source = source;
-
-	if(!source)return;
-
-	if(this.source instanceof Image || this.source instanceof HTMLImageElement)
-	{
-		if(this.source.complete)
-		{
-			this.hasLoaded = true;
-			this.width = this.source.width;
-			this.height = this.source.height;
-
-			PIXI.texturesToUpdate.push(this);
-		}
-		else
-		{
-
-			var scope = this;
-			this.source.onload = function(){
-
-				scope.hasLoaded = true;
-				scope.width = scope.source.width;
-				scope.height = scope.source.height;
-
-				
-				// add it to somewhere...
-				PIXI.texturesToUpdate.push(scope);
-				scope.dispatchEvent( { type: 'loaded', content: scope } );
-			}
-			//	this.image.src = imageUrl;
-		}
-	}
-	else
-	{
-		this.hasLoaded = true;
-		this.width = this.source.width;
-		this.height = this.source.height;
-
-		PIXI.texturesToUpdate.push(this);
-	}
-
-	this._powerOf2 = false;
-}
-=======
     PIXI.EventTarget.call( this );
 
     /**
@@ -182,7 +102,6 @@
     this.imageUrl = null;
     this._powerOf2 = false;
 };
->>>>>>> eb1d1b54
 
 PIXI.BaseTexture.prototype.constructor = PIXI.BaseTexture;
 
@@ -212,41 +131,10 @@
 
 PIXI.BaseTexture.prototype.updateSourceImage = function(newSrc)
 {
-<<<<<<< HEAD
-
-	if(this.source._realSrc == newSrc)
-	{
-		
-		this.dispatchEvent( { type: 'loaded', content: this } );
-	}
-	else
-	{
-		
-		this.hasLoaded = false;
-		this.source._realSrc = newSrc;
-		var scope = this;
-		this.source.onload = function(){
-
-			scope.hasLoaded = true;
-			scope.width = scope.source.width;
-			scope.height = scope.source.height;
-
-			
-			// add it to somewhere...
-			PIXI.texturesToUpdate.push(scope);
-			scope.dispatchEvent( { type: 'loaded', content: scope } );
-		}
-
-		//this.source.src = null;
-		this.source.src = newSrc;
-	}
-}
-=======
     this.hasLoaded = false;
     this.source.src = null;
     this.source.src = newSrc;
 };
->>>>>>> eb1d1b54
 
 /**
  * Helper function that returns a base texture based on an image url
@@ -259,27 +147,6 @@
  */
 PIXI.BaseTexture.fromImage = function(imageUrl, crossorigin, scaleMode)
 {
-<<<<<<< HEAD
-	var baseTexture = PIXI.BaseTextureCache[imageUrl];
-	if(!baseTexture)
-	{
-		// new Image() breaks tex loading in some versions of Chrome.
-		// See https://code.google.com/p/chromium/issues/detail?id=238071
-		var image = new Image();//document.createElement('img');
-		if (crossorigin)
-		{
-			image.crossOrigin = '';
-		}
-		image.src = imageUrl;
-		image._realSrc = imageUrl;
-
-		baseTexture = new PIXI.BaseTexture(image);
-		PIXI.BaseTextureCache[imageUrl] = baseTexture;
-	}
-
-	return baseTexture;
-}
-=======
     var baseTexture = PIXI.BaseTextureCache[imageUrl];
     if(!baseTexture)
     {
@@ -303,5 +170,4 @@
     DEFAULT: 0, //default to LINEAR
     LINEAR: 0,
     NEAREST: 1
-};
->>>>>>> eb1d1b54
+};