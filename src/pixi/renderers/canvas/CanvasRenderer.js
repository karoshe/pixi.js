--- conflicted
+++ resolved
@@ -16,50 +16,6 @@
  */
 PIXI.CanvasRenderer = function(width, height, view, transparent)
 {
-<<<<<<< HEAD
-	this.transparent = transparent;
-
-	/**
-	 * The width of the canvas view
-	 *
-	 * @property width
-	 * @type Number
-	 * @default 800
-	 */
-	this.width = width || 800;
-
-	/**
-	 * The height of the canvas view
-	 *
-	 * @property height
-	 * @type Number
-	 * @default 600
-	 */
-	this.height = height || 600;
-
-	/**
-	 * The canvas element that the everything is drawn to
-	 *
-	 * @property view
-	 * @type Canvas
-	 */
-	this.view = view || document.createElement( 'canvas' );
-
-	/**
-	 * The canvas context that the everything is drawn to
-	 * @property context
-	 * @type Canvas 2d Context
-	 */
-	this.context = this.view.getContext("2d");
-
-	this.refresh = true;
-	// hack to enable some hardware acceleration!
-	//this.view.style["transform"] = "translatez(0)";
-	
-    this.view.width = this.width;
-	this.view.height = this.height;  
-	this.count = 0;
-=======
     this.transparent = transparent;
 
     /**
@@ -98,11 +54,10 @@
     this.refresh = true;
     // hack to enable some hardware acceleration!
     //this.view.style["transform"] = "translatez(0)";
-
+    
     this.view.width = this.width;
-    this.view.height = this.height;
+    this.view.height = this.height;  
     this.count = 0;
->>>>>>> 67d0c577
 }
 
 // constructor
@@ -116,64 +71,26 @@
  */
 PIXI.CanvasRenderer.prototype.render = function(stage)
 {
-<<<<<<< HEAD
-	
-	//stage.__childrenAdded = [];
-	//stage.__childrenRemoved = [];
-	
-	// update textures if need be
-	PIXI.texturesToUpdate = [];
-	PIXI.texturesToDestroy = [];
-	
-	PIXI.visibleCount++;
-	stage.updateTransform();
-	
-	// update the background color
-	if(this.view.style.backgroundColor!=stage.backgroundColorString && !this.transparent)this.view.style.backgroundColor = stage.backgroundColorString;
-
-	this.context.setTransform(1,0,0,1,0,0); 
-	this.context.clearRect(0, 0, this.width, this.height)
-=======
-
+    
     //stage.__childrenAdded = [];
     //stage.__childrenRemoved = [];
-
+    
     // update textures if need be
     PIXI.texturesToUpdate = [];
     PIXI.texturesToDestroy = [];
-
+    
     PIXI.visibleCount++;
     stage.updateTransform();
-
+    
     // update the background color
     if(this.view.style.backgroundColor!=stage.backgroundColorString && !this.transparent)this.view.style.backgroundColor = stage.backgroundColorString;
 
-    this.context.setTransform(1,0,0,1,0,0);
+    this.context.setTransform(1,0,0,1,0,0); 
     this.context.clearRect(0, 0, this.width, this.height)
->>>>>>> 67d0c577
     this.renderDisplayObject(stage);
     //as
    
     // run interaction!
-<<<<<<< HEAD
-	if(stage.interactive)
-	{
-		//need to add some events!
-		if(!stage._interactiveEventsAdded)
-		{
-			stage._interactiveEventsAdded = true;
-			stage.interactionManager.setTarget(this);
-		}
-	}
-	
-	// remove frame updates..
-	if(PIXI.Texture.frameUpdates.length > 0)
-	{
-		PIXI.Texture.frameUpdates = [];
-	}
-	
-	
-=======
     if(stage.interactive)
     {
         //need to add some events!
@@ -183,15 +100,14 @@
             stage.interactionManager.setTarget(this);
         }
     }
-
+    
     // remove frame updates..
     if(PIXI.Texture.frameUpdates.length > 0)
     {
         PIXI.Texture.frameUpdates = [];
     }
-
-
->>>>>>> 67d0c577
+    
+    
 }
 
 /**
@@ -203,19 +119,11 @@
  */
 PIXI.CanvasRenderer.prototype.resize = function(width, height)
 {
-<<<<<<< HEAD
-	this.width = width;
-	this.height = height;
-	
-	this.view.width = width;
-	this.view.height = height;
-=======
     this.width = width;
     this.height = height;
-
+    
     this.view.width = width;
     this.view.height = height;
->>>>>>> 67d0c577
 }
 
 /**
@@ -227,164 +135,54 @@
  */
 PIXI.CanvasRenderer.prototype.renderDisplayObject = function(displayObject)
 {
-<<<<<<< HEAD
-	// no loger recurrsive!
-	var transform;
-	var context = this.context;
-	
-	context.globalCompositeOperation = 'source-over';
-	
-	// one the display object hits this. we can break the loop	
-	var testObject = displayObject.last._iNext;
-	displayObject = displayObject.first;
-	
-	do	
-	{
-		transform = displayObject.worldTransform;
-		
-		if(!displayObject.visible)
-		{
-			displayObject = displayObject.last._iNext;
-			continue;
-		}
-		
-		if(!displayObject.renderable)
-		{
-			displayObject = displayObject._iNext;
-			continue;
-		}
-		
-		if(displayObject instanceof PIXI.Sprite)
-		{
-
-		var frame = displayObject.texture.frame;
-
-			//ignore null sources
-			if(frame && frame.width && frame.height && displayObject.texture.baseTexture.source)
-			{
-				context.globalAlpha = displayObject.worldAlpha;
-				
-				context.setTransform(transform[0], transform[3], transform[1], transform[4], transform[2], transform[5]);
-					
-				context.drawImage(displayObject.texture.baseTexture.source, 
-								   frame.x,
-								   frame.y,
-								   frame.width,
-								   frame.height,
-								   (displayObject.anchor.x) * -frame.width, 
-								   (displayObject.anchor.y) * -frame.height,
-								   frame.width,
-								   frame.height);
-			}					   
-	   	}
-	   	else if(displayObject instanceof PIXI.Strip)
-		{
-			context.setTransform(transform[0], transform[3], transform[1], transform[4], transform[2], transform[5])
-			this.renderStrip(displayObject);
-		}
-		else if(displayObject instanceof PIXI.TilingSprite)
-		{
-			context.setTransform(transform[0], transform[3], transform[1], transform[4], transform[2], transform[5])
-			this.renderTilingSprite(displayObject);
-		}
-		else if(displayObject instanceof PIXI.CustomRenderable)
-		{
-			context.setTransform(transform[0], transform[3], transform[1], transform[4], transform[2], transform[5]);
-			displayObject.renderCanvas(this);
-		}
-		else if(displayObject instanceof PIXI.Graphics)
-		{
-			context.setTransform(transform[0], transform[3], transform[1], transform[4], transform[2], transform[5])
-			PIXI.CanvasGraphics.renderGraphics(displayObject, context);
-		}
-		else if(displayObject instanceof PIXI.FilterBlock)
-		{
-			if(displayObject.data instanceof PIXI.Graphics)
- 			{
-				var mask = displayObject.data;
-
-				if(displayObject.open)
-				{
-					context.save();
-					
-					var cacheAlpha = mask.alpha;
-					var maskTransform = mask.worldTransform;
-					
-					context.setTransform(maskTransform[0], maskTransform[3], maskTransform[1], maskTransform[4], maskTransform[2], maskTransform[5])
-					
-					mask.worldAlpha = 0.5;
-					
-					context.worldAlpha = 0;
-					
-					PIXI.CanvasGraphics.renderGraphicsMask(mask, context);
-					context.clip();
-					
-					mask.worldAlpha = cacheAlpha;
-				}
-				else
-				{
-					context.restore();
-				}
-			}
-			else
-			{
-				// only masks supported right now!
-			}
-		}
-	//	count++
-		displayObject = displayObject._iNext;
-		
-		
-	}
-	while(displayObject != testObject)
-=======
     // no loger recurrsive!
     var transform;
     var context = this.context;
-
+    
     context.globalCompositeOperation = 'source-over';
-
-    // one the display object hits this. we can break the loop
+    
+    // one the display object hits this. we can break the loop  
     var testObject = displayObject.last._iNext;
     displayObject = displayObject.first;
-
-    do
+    
+    do  
     {
         transform = displayObject.worldTransform;
-
+        
         if(!displayObject.visible)
         {
             displayObject = displayObject.last._iNext;
             continue;
         }
-
+        
         if(!displayObject.renderable)
         {
             displayObject = displayObject._iNext;
             continue;
         }
-
+        
         if(displayObject instanceof PIXI.Sprite)
         {
 
-            var frame = displayObject.texture.frame;
-
-            if(frame && frame.width && frame.height)
+        var frame = displayObject.texture.frame;
+
+            //ignore null sources
+            if(frame && frame.width && frame.height && displayObject.texture.baseTexture.source)
             {
                 context.globalAlpha = displayObject.worldAlpha;
-
+                
                 context.setTransform(transform[0], transform[3], transform[1], transform[4], transform[2], transform[5]);
-
-                context.drawImage(displayObject.texture.baseTexture.source,
+                    
+                context.drawImage(displayObject.texture.baseTexture.source, 
                                    frame.x,
                                    frame.y,
                                    frame.width,
                                    frame.height,
-                                   (displayObject.anchor.x) * -frame.width,
+                                   (displayObject.anchor.x) * -frame.width, 
                                    (displayObject.anchor.y) * -frame.height,
                                    frame.width,
                                    frame.height);
-            }
+            }                      
         }
         else if(displayObject instanceof PIXI.Strip)
         {
@@ -398,6 +196,7 @@
         }
         else if(displayObject instanceof PIXI.CustomRenderable)
         {
+            context.setTransform(transform[0], transform[3], transform[1], transform[4], transform[2], transform[5]);
             displayObject.renderCanvas(this);
         }
         else if(displayObject instanceof PIXI.Graphics)
@@ -407,38 +206,46 @@
         }
         else if(displayObject instanceof PIXI.FilterBlock)
         {
-            if(displayObject.open)
+            if(displayObject.data instanceof PIXI.Graphics)
             {
-                context.save();
-
-                var cacheAlpha = displayObject.mask.alpha;
-                var maskTransform = displayObject.mask.worldTransform;
-
-                context.setTransform(maskTransform[0], maskTransform[3], maskTransform[1], maskTransform[4], maskTransform[2], maskTransform[5])
-
-                displayObject.mask.worldAlpha = 0.5;
-
-                context.worldAlpha = 0;
-
-                PIXI.CanvasGraphics.renderGraphicsMask(displayObject.mask, context);
-                context.clip();
-
-                displayObject.mask.worldAlpha = cacheAlpha;
+                var mask = displayObject.data;
+
+                if(displayObject.open)
+                {
+                    context.save();
+                    
+                    var cacheAlpha = mask.alpha;
+                    var maskTransform = mask.worldTransform;
+                    
+                    context.setTransform(maskTransform[0], maskTransform[3], maskTransform[1], maskTransform[4], maskTransform[2], maskTransform[5])
+                    
+                    mask.worldAlpha = 0.5;
+                    
+                    context.worldAlpha = 0;
+                    
+                    PIXI.CanvasGraphics.renderGraphicsMask(mask, context);
+                    context.clip();
+                    
+                    mask.worldAlpha = cacheAlpha;
+                }
+                else
+                {
+                    context.restore();
+                }
             }
             else
             {
-                context.restore();
+                // only masks supported right now!
             }
         }
     //  count++
         displayObject = displayObject._iNext;
-
-
+        
+        
     }
     while(displayObject != testObject)
->>>>>>> 67d0c577
-
-	
+
+    
 }
 
 /**
@@ -450,61 +257,32 @@
  */
 PIXI.CanvasRenderer.prototype.renderStripFlat = function(strip)
 {
-<<<<<<< HEAD
-	var context = this.context;
-	var verticies = strip.verticies;
-	var uvs = strip.uvs;
-	
-	var length = verticies.length/2;
-	this.count++;
-	
-	context.beginPath();
-	for (var i=1; i < length-2; i++) 
-	{
-		
-		// draw some triangles!
-		var index = i*2;
-		
-		 var x0 = verticies[index],   x1 = verticies[index+2], x2 = verticies[index+4];
- 		 var y0 = verticies[index+1], y1 = verticies[index+3], y2 = verticies[index+5];
- 		 
-		context.moveTo(x0, y0);
-		context.lineTo(x1, y1);
-		context.lineTo(x2, y2);
-		
-	};	
-	
-	context.fillStyle = "#FF0000";
-	context.fill();
-	context.closePath();
-=======
     var context = this.context;
     var verticies = strip.verticies;
     var uvs = strip.uvs;
-
+    
     var length = verticies.length/2;
     this.count++;
-
+    
     context.beginPath();
-    for (var i=1; i < length-2; i++)
-    {
-
+    for (var i=1; i < length-2; i++) 
+    {
+        
         // draw some triangles!
         var index = i*2;
-
+        
          var x0 = verticies[index],   x1 = verticies[index+2], x2 = verticies[index+4];
          var y0 = verticies[index+1], y1 = verticies[index+3], y2 = verticies[index+5];
-
+         
         context.moveTo(x0, y0);
         context.lineTo(x1, y1);
         context.lineTo(x2, y2);
-
-    }
-
+        
+    };  
+    
     context.fillStyle = "#FF0000";
     context.fill();
     context.closePath();
->>>>>>> 67d0c577
 }
 
 /**
@@ -516,47 +294,25 @@
  */
 PIXI.CanvasRenderer.prototype.renderTilingSprite = function(sprite)
 {
-<<<<<<< HEAD
-	var context = this.context;
-	
-	context.globalAlpha = sprite.worldAlpha;
-	
- 	if(!sprite.__tilePattern) sprite.__tilePattern = context.createPattern(sprite.texture.baseTexture.source, "repeat");
- 	
-	context.beginPath();
-	
-	var tilePosition = sprite.tilePosition;
-	var tileScale = sprite.tileScale;
-	
+    var context = this.context;
+    
+    context.globalAlpha = sprite.worldAlpha;
+    
+    if(!sprite.__tilePattern) sprite.__tilePattern = context.createPattern(sprite.texture.baseTexture.source, "repeat");
+    
+    context.beginPath();
+    
+    var tilePosition = sprite.tilePosition;
+    var tileScale = sprite.tileScale;
+    
     // offset
     context.scale(tileScale.x,tileScale.y);
     context.translate(tilePosition.x, tilePosition.y);
- 	
-	context.fillStyle = sprite.__tilePattern;
-	context.fillRect(-tilePosition.x,-tilePosition.y,sprite.width / tileScale.x, sprite.height / tileScale.y);
-	
-	context.scale(1/tileScale.x, 1/tileScale.y);
-=======
-    var context = this.context;
-
-    context.globalAlpha = sprite.worldAlpha;
-
-    if(!sprite.__tilePattern) sprite.__tilePattern = context.createPattern(sprite.texture.baseTexture.source, "repeat");
-
-    context.beginPath();
-
-    var tilePosition = sprite.tilePosition;
-    var tileScale = sprite.tileScale;
-
-    // offset
-    context.scale(tileScale.x,tileScale.y);
-    context.translate(tilePosition.x, tilePosition.y);
-
+    
     context.fillStyle = sprite.__tilePattern;
     context.fillRect(-tilePosition.x,-tilePosition.y,sprite.width / tileScale.x, sprite.height / tileScale.y);
-
+    
     context.scale(1/tileScale.x, 1/tileScale.y);
->>>>>>> 67d0c577
     context.translate(-tilePosition.x, -tilePosition.y);
     
     context.closePath();
@@ -573,52 +329,21 @@
 {
     var context = this.context;
 
-<<<<<<< HEAD
-	// draw triangles!!
-	var verticies = strip.verticies;
-	var uvs = strip.uvs;
-	
-	var length = verticies.length/2;
-	this.count++;
-	for (var i=1; i < length-2; i++) 
-	{
-		
-		// draw some triangles!
-		var index = i*2;
-		
-		 var x0 = verticies[index],   x1 = verticies[index+2], x2 = verticies[index+4];
- 		 var y0 = verticies[index+1], y1 = verticies[index+3], y2 = verticies[index+5];
- 		 
-  		 var u0 = uvs[index] * strip.texture.width,   u1 = uvs[index+2] * strip.texture.width, u2 = uvs[index+4]* strip.texture.width;
-   		 var v0 = uvs[index+1]* strip.texture.height, v1 = uvs[index+3] * strip.texture.height, v2 = uvs[index+5]* strip.texture.height;
-
-
-		context.save();
-		context.beginPath();
-		context.moveTo(x0, y0);
-		context.lineTo(x1, y1);
-		context.lineTo(x2, y2);
-		context.closePath();
-		
-		context.clip();
-		
-		
-=======
     // draw triangles!!
     var verticies = strip.verticies;
     var uvs = strip.uvs;
-
+    
     var length = verticies.length/2;
     this.count++;
-    for (var i=1; i < length-2; i++)
-    {
-
+    for (var i=1; i < length-2; i++) 
+    {
+        
         // draw some triangles!
         var index = i*2;
-
+        
          var x0 = verticies[index],   x1 = verticies[index+2], x2 = verticies[index+4];
          var y0 = verticies[index+1], y1 = verticies[index+3], y2 = verticies[index+5];
-
+         
          var u0 = uvs[index] * strip.texture.width,   u1 = uvs[index+2] * strip.texture.width, u2 = uvs[index+4]* strip.texture.width;
          var v0 = uvs[index+1]* strip.texture.height, v1 = uvs[index+3] * strip.texture.height, v2 = uvs[index+5]* strip.texture.height;
 
@@ -629,11 +354,10 @@
         context.lineTo(x1, y1);
         context.lineTo(x2, y2);
         context.closePath();
-
+        
         context.clip();
-
-
->>>>>>> 67d0c577
+        
+        
         // Compute matrix transform
         var delta = u0*v1 + v0*u2 + u1*v2 - v1*u2 - v0*u1 - u0*v2;
         var delta_a = x0*v1 + v0*x2 + x1*v2 - v1*x2 - v0*x1 - x0*v2;
@@ -642,24 +366,16 @@
         var delta_d = y0*v1 + v0*y2 + y1*v2 - v1*y2 - v0*y1 - y0*v2;
         var delta_e = u0*y1 + y0*u2 + u1*y2 - y1*u2 - y0*u1 - u0*y2;
         var delta_f = u0*v1*y2 + v0*y1*u2 + y0*u1*v2 - y0*v1*u2 - v0*u1*y2 - u0*y1*v2;
-		
-		
-		
-		    
+        
+        
+        
+            
         context.transform(delta_a/delta, delta_d/delta,
                       delta_b/delta, delta_e/delta,
                       delta_c/delta, delta_f/delta);
-<<<<<<< HEAD
                  
-		context.drawImage(strip.texture.baseTexture.source, 0, 0);
-	  	context.restore();
-	};
-	
-=======
-
         context.drawImage(strip.texture.baseTexture.source, 0, 0);
         context.restore();
-    }
-
->>>>>>> 67d0c577
+    };
+    
 }