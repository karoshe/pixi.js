--- conflicted
+++ resolved
@@ -28,11 +28,7 @@
         'uniform mat3 translationMatrix;',
         'uniform vec2 projectionVector;',
         'varying vec2 vTextureCoord;',
-<<<<<<< HEAD
         'uniform vec2 offsetVector;',
-=======
-        'attribute vec2 offsetVector;',
->>>>>>> 557cc775
         'varying float vColor;',
 
         'void main(void) {',
